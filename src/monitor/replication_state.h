/*-------------------------------------------------------------------------
 *
 * src/monitor/replication_state.h
 *
 * Declarations for public functions and types related to (de)serialising
 * replication states.
 *
 * Copyright (c) Microsoft Corporation. All rights reserved.
 * Licensed under the PostgreSQL License.
 *
 *-------------------------------------------------------------------------
 */

#pragma once


/*
 * ReplicationState represents the current role of a node in a group.
 */
typedef enum ReplicationState
{
	REPLICATION_STATE_INITIAL = 0,
	REPLICATION_STATE_SINGLE = 1,
	REPLICATION_STATE_WAIT_PRIMARY = 2,
	REPLICATION_STATE_PRIMARY = 3,
	REPLICATION_STATE_DRAINING = 4,
	REPLICATION_STATE_DEMOTE_TIMEOUT = 5,
	REPLICATION_STATE_DEMOTED = 6,
	REPLICATION_STATE_CATCHINGUP = 7,
	REPLICATION_STATE_SECONDARY = 8,
	REPLICATION_STATE_PREPARE_PROMOTION = 9,
	REPLICATION_STATE_STOP_REPLICATION = 10,
	REPLICATION_STATE_WAIT_STANDBY = 11,
	REPLICATION_STATE_MAINTENANCE = 12,
	REPLICATION_STATE_JOIN_PRIMARY = 13,
	REPLICATION_STATE_APPLY_SETTINGS = 14,
<<<<<<< HEAD
	REPLICATION_STATE_PREPARE_MAINTENANCE = 15,
	REPLICATION_STATE_WAIT_MAINTENANCE = 16,
	REPLICATION_STATE_UNKNOWN = 17
=======
	REPLICATION_STATE_REPORT_LSN = 15,
	REPLICATION_STATE_FAST_FORWARD = 16,
	REPLICATION_STATE_WAIT_FORWARD = 17,
	REPLICATION_STATE_WAIT_CASCADE = 18,
	REPLICATION_STATE_JOIN_SECONDARY = 19,
	REPLICATION_STATE_UNKNOWN = 20
>>>>>>> 19f9a6da
} ReplicationState;


/* declarations of public functions */
extern Oid ReplicationStateTypeOid(void);
extern ReplicationState EnumGetReplicationState(Oid replicationStateOid);
extern Oid ReplicationStateGetEnum(ReplicationState replicationState);
extern ReplicationState NameGetReplicationState(char *replicationStateName);
extern const char * ReplicationStateGetName(ReplicationState replicationState);<|MERGE_RESOLUTION|>--- conflicted
+++ resolved
@@ -34,18 +34,14 @@
 	REPLICATION_STATE_MAINTENANCE = 12,
 	REPLICATION_STATE_JOIN_PRIMARY = 13,
 	REPLICATION_STATE_APPLY_SETTINGS = 14,
-<<<<<<< HEAD
 	REPLICATION_STATE_PREPARE_MAINTENANCE = 15,
 	REPLICATION_STATE_WAIT_MAINTENANCE = 16,
-	REPLICATION_STATE_UNKNOWN = 17
-=======
-	REPLICATION_STATE_REPORT_LSN = 15,
-	REPLICATION_STATE_FAST_FORWARD = 16,
-	REPLICATION_STATE_WAIT_FORWARD = 17,
-	REPLICATION_STATE_WAIT_CASCADE = 18,
-	REPLICATION_STATE_JOIN_SECONDARY = 19,
-	REPLICATION_STATE_UNKNOWN = 20
->>>>>>> 19f9a6da
+	REPLICATION_STATE_REPORT_LSN = 17,
+	REPLICATION_STATE_FAST_FORWARD = 18,
+	REPLICATION_STATE_WAIT_FORWARD = 19,
+	REPLICATION_STATE_WAIT_CASCADE = 20,
+	REPLICATION_STATE_JOIN_SECONDARY = 21,
+	REPLICATION_STATE_UNKNOWN = 22
 } ReplicationState;
 
 
