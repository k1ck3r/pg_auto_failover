/*-------------------------------------------------------------------------
 *
 * src/monitor/node_active_protocol.c
 *
 * Implementation of the functions used to communicate with PostgreSQL
 * nodes.
 *
 * Copyright (c) Microsoft Corporation. All rights reserved.
 * Licensed under the PostgreSQL License.
 *
 *-------------------------------------------------------------------------
 */

#include "postgres.h"
#include "fmgr.h"
#include "funcapi.h"
#include "miscadmin.h"
#include "access/xact.h"

#include "formation_metadata.h"
#include "group_state_machine.h"
#include "metadata.h"
#include "node_metadata.h"
#include "notifications.h"
#include "replication_state.h"

#include "access/htup_details.h"
#include "access/xlogdefs.h"
#include "catalog/pg_enum.h"
#include "nodes/makefuncs.h"
#include "nodes/parsenodes.h"
#include "parser/parse_type.h"
#include "storage/lockdefs.h"
#include "utils/builtins.h"
#include "utils/pg_lsn.h"
#include "utils/syscache.h"


/* private function forward declarations */
static AutoFailoverNodeState * NodeActive(char *formationId,
										  char *nodeName, int32 nodePort,
										  AutoFailoverNodeState *currentNodeState);
static void JoinAutoFailoverFormation(AutoFailoverFormation *formation,
									  char *nodeName, int nodePort,
									  uint64 sysIdentifier,
									  AutoFailoverNodeState *currentNodeState);
static int AssignGroupId(AutoFailoverFormation *formation,
						 char *nodeName, int nodePort,
						 ReplicationState *initialState);


/* SQL-callable function declarations */
PG_FUNCTION_INFO_V1(register_node);
PG_FUNCTION_INFO_V1(node_active);
PG_FUNCTION_INFO_V1(get_nodes);
PG_FUNCTION_INFO_V1(get_primary);
PG_FUNCTION_INFO_V1(get_other_node);
PG_FUNCTION_INFO_V1(get_other_nodes);
PG_FUNCTION_INFO_V1(remove_node);
PG_FUNCTION_INFO_V1(perform_failover);
PG_FUNCTION_INFO_V1(start_maintenance);
PG_FUNCTION_INFO_V1(stop_maintenance);
PG_FUNCTION_INFO_V1(set_node_candidate_priority);
PG_FUNCTION_INFO_V1(set_node_replication_quorum);
PG_FUNCTION_INFO_V1(synchronous_standby_names);


/*
 * register_node adds a node to a given formation
 *
 * At register time the monitor connects to the node to check that nodename and
 * nodeport are valid, and it does a SELECT pg_is_in_recovery() to help decide
 * what initial role to attribute the entering node.
 */
Datum
register_node(PG_FUNCTION_ARGS)
{
	text *formationIdText = PG_GETARG_TEXT_P(0);
	char *formationId = text_to_cstring(formationIdText);
	text *nodeNameText = PG_GETARG_TEXT_P(1);
	char *nodeName = text_to_cstring(nodeNameText);
	int32 nodePort = PG_GETARG_INT32(2);
	Name dbnameName = PG_GETARG_NAME(3);
	uint64 sysIdentifier = PG_GETARG_INT64(4);
	const char *expectedDBName = NameStr(*dbnameName);

	int32 currentGroupId = PG_GETARG_INT32(5);
	Oid currentReplicationStateOid = PG_GETARG_OID(6);

	text *nodeKindText = PG_GETARG_TEXT_P(7);
	char *nodeKind = text_to_cstring(nodeKindText);
	FormationKind expectedFormationKind =
		FormationKindFromNodeKindString(nodeKind);
	int candidatePriority = PG_GETARG_INT32(8);
	bool replicationQuorum = PG_GETARG_BOOL(9);

	AutoFailoverFormation *formation = NULL;
	AutoFailoverNode *pgAutoFailoverNode = NULL;
	AutoFailoverNodeState currentNodeState = { 0 };
	AutoFailoverNodeState *assignedNodeState = NULL;

	TupleDesc resultDescriptor = NULL;
	TypeFuncClass resultTypeClass = 0;
	Datum resultDatum = 0;
	HeapTuple resultTuple = NULL;
	Datum values[5];
	bool isNulls[5];

	checkPgAutoFailoverVersion();

	currentNodeState.nodeId = -1;
	currentNodeState.groupId = currentGroupId;
	currentNodeState.replicationState =
		EnumGetReplicationState(currentReplicationStateOid);
	currentNodeState.reportedLSN = 0;
	currentNodeState.candidatePriority = candidatePriority;
	currentNodeState.replicationQuorum = replicationQuorum;

	LockFormation(formationId, ExclusiveLock);

	formation = GetFormation(formationId);

	/*
	 * The default formationId is "default" and of kind FORMATION_KIND_PGSQL.
	 * It might get used to manage a formation though. Check about that here,
	 * and when the first node registered is a Citus node, update the target
	 * formation to be of kind Citus, actually.
	 */
	if (formation == NULL)
	{
		ereport(ERROR, (errcode(ERRCODE_INVALID_OBJECT_DEFINITION),
						errmsg("formation \"%s\" does not exists", formationId),
						errhint("Use `pg_autoctl create formation` "
								"to create the target formation first")));
	}

	if (formation->kind != expectedFormationKind)
	{
		List *allNodes = AllAutoFailoverNodes(formationId);

		if (list_length(allNodes) == 0)
		{
			/* first node in the list, let's switch to citus */
			SetFormationKind(formationId, expectedFormationKind);
		}
		else
		{
			ereport(ERROR,
					(errmsg("node %s:%d of kind \"%s\" can not be registered in "
							"formation \"%s\" of kind \"%s\"",
							nodeName, nodePort, nodeKind,
							formationId,
							FormationKindToString(formation->kind))));
		}
	}

	if (strncmp(formation->dbname, expectedDBName, NAMEDATALEN) != 0)
	{
		List *allNodes = AllAutoFailoverNodes(formationId);

		if (list_length(allNodes) == 0)
		{
			/* first node in the list, rename database and update formation */
			SetFormationDBName(formationId, expectedDBName);
			strlcpy(formation->dbname, expectedDBName, NAMEDATALEN);
		}
		else
		{
			ereport(ERROR,
					(errmsg("node %s:%d with dbname \"%s\" can not be "
							"registered in formation \"%s\" "
							"which expects dbname \"%s\"",
							nodeName, nodePort, expectedDBName,
							formationId,
							formation->dbname)));
		}
	}

	JoinAutoFailoverFormation(formation,
							  nodeName,
							  nodePort,
							  sysIdentifier,
							  &currentNodeState);
	LockNodeGroup(formationId, currentNodeState.groupId, ExclusiveLock);

	pgAutoFailoverNode = GetAutoFailoverNode(nodeName, nodePort);
	if (pgAutoFailoverNode == NULL)
	{
		ereport(ERROR,
				(errcode(ERRCODE_INTERNAL_ERROR),
				 errmsg("node %s:%d with dbname \"%s\" could not be registered in "
						"formation \"%s\", could not get information for node that was inserted",
						nodeName, nodePort, expectedDBName,
						formationId)));
	}

	if (pgAutoFailoverNode == NULL)
	{
		/* that's a bug, really, maybe we could use an Assert() instead */
		ereport(ERROR,
				(errmsg("couldn't find the newly registered node %s:%d "
						"in formation \"%s\", group %d",
						nodeName, nodePort,
						formationId, currentNodeState.groupId)));
	}

	assignedNodeState =
		(AutoFailoverNodeState *) palloc0(sizeof(AutoFailoverNodeState));
	assignedNodeState->nodeId = pgAutoFailoverNode->nodeId;
	assignedNodeState->groupId = pgAutoFailoverNode->groupId;
	assignedNodeState->replicationState = pgAutoFailoverNode->goalState;
	assignedNodeState->candidatePriority = pgAutoFailoverNode->candidatePriority;
	assignedNodeState->replicationQuorum = pgAutoFailoverNode->replicationQuorum;

	/*
	 * Check that the state selected by the monitor matches the state required
	 * by the keeper, if any. REPLICATION_STATE_INITIAL means the monitor can
	 * pick whatever is needed now, depending on the groupId.
	 *
	 * The keeper might be confronted to an already existing Postgres instance
	 * that is running as a primary (not in recovery), and so asking to
	 * register as a SINGLE. Better error out than ask the keeper to remove
	 * some unknown data.
	 */
	if (currentNodeState.replicationState != REPLICATION_STATE_INITIAL)
	{
		if (currentNodeState.replicationState != pgAutoFailoverNode->goalState)
		{
			const char *currentState =
				ReplicationStateGetName(currentNodeState.replicationState);
			const char *goalState =
				ReplicationStateGetName(pgAutoFailoverNode->goalState);

			ereport(ERROR,
					(errmsg("node %s:%d can not be registered in state %s, "
							"it should be in state %s",
							nodeName, nodePort, currentState, goalState)));
		}
	}

	ProceedGroupState(pgAutoFailoverNode);

	memset(values, 0, sizeof(values));
	memset(isNulls, false, sizeof(isNulls));

	values[0] = Int32GetDatum(assignedNodeState->nodeId);
	values[1] = Int32GetDatum(assignedNodeState->groupId);
	values[2] = ObjectIdGetDatum(
		ReplicationStateGetEnum(pgAutoFailoverNode->goalState));
	values[3] = Int32GetDatum(assignedNodeState->candidatePriority);
	values[4] = BoolGetDatum(assignedNodeState->replicationQuorum);

	resultTypeClass = get_call_result_type(fcinfo, NULL, &resultDescriptor);
	if (resultTypeClass != TYPEFUNC_COMPOSITE)
	{
		ereport(ERROR, (errmsg("return type must be a row type")));
	}

	resultTuple = heap_form_tuple(resultDescriptor, values, isNulls);
	resultDatum = HeapTupleGetDatum(resultTuple);

	PG_RETURN_DATUM(resultDatum);
}


/*
 * node_active is the main entry-point for the HA state machine. Nodes
 * periodically call this function from the moment they start to communicate
 * their state to the monitor to obtain their assigned state.
 */
Datum
node_active(PG_FUNCTION_ARGS)
{
	text *formationIdText = PG_GETARG_TEXT_P(0);
	char *formationId = text_to_cstring(formationIdText);
	text *nodeNameText = PG_GETARG_TEXT_P(1);
	char *nodeName = text_to_cstring(nodeNameText);
	int32 nodePort = PG_GETARG_INT32(2);

	int32 currentNodeId = PG_GETARG_INT32(3);
	int32 currentGroupId = PG_GETARG_INT32(4);
	Oid currentReplicationStateOid = PG_GETARG_OID(5);

	bool currentPgIsRunning = PG_GETARG_BOOL(6);
	XLogRecPtr currentLSN = PG_GETARG_LSN(7);
	text *currentPgsrSyncStateText = PG_GETARG_TEXT_P(8);
	char *currentPgsrSyncState = text_to_cstring(currentPgsrSyncStateText);

	AutoFailoverNodeState currentNodeState = { 0 };
	AutoFailoverNodeState *assignedNodeState = NULL;
	Oid newReplicationStateOid = InvalidOid;

	TupleDesc resultDescriptor = NULL;
	TypeFuncClass resultTypeClass = 0;
	Datum resultDatum = 0;
	HeapTuple resultTuple = NULL;
	Datum values[5];
	bool isNulls[5];

	checkPgAutoFailoverVersion();

	currentNodeState.nodeId = currentNodeId;
	currentNodeState.groupId = currentGroupId;
	currentNodeState.replicationState =
		EnumGetReplicationState(currentReplicationStateOid);
	currentNodeState.reportedLSN = currentLSN;
	currentNodeState.pgsrSyncState = SyncStateFromString(currentPgsrSyncState);
	currentNodeState.pgIsRunning = currentPgIsRunning;
	assignedNodeState =
		NodeActive(formationId, nodeName, nodePort, &currentNodeState);

	newReplicationStateOid =
		ReplicationStateGetEnum(assignedNodeState->replicationState);

	memset(values, 0, sizeof(values));
	memset(isNulls, false, sizeof(isNulls));

	values[0] = Int32GetDatum(assignedNodeState->nodeId);
	values[1] = Int32GetDatum(assignedNodeState->groupId);
	values[2] = ObjectIdGetDatum(newReplicationStateOid);
	values[3] = Int32GetDatum(assignedNodeState->candidatePriority);
	values[4] = BoolGetDatum(assignedNodeState->replicationQuorum);

	resultTypeClass = get_call_result_type(fcinfo, NULL, &resultDescriptor);
	if (resultTypeClass != TYPEFUNC_COMPOSITE)
	{
		ereport(ERROR, (errmsg("return type must be a row type")));
	}

	resultTuple = heap_form_tuple(resultDescriptor, values, isNulls);
	resultDatum = HeapTupleGetDatum(resultTuple);

	PG_RETURN_DATUM(resultDatum);
}


/*
 * NodeActive reports the current state of a node and returns the assigned state.
 */
static AutoFailoverNodeState *
NodeActive(char *formationId, char *nodeName, int32 nodePort,
		   AutoFailoverNodeState *currentNodeState)
{
	AutoFailoverNode *pgAutoFailoverNode = NULL;
	AutoFailoverNodeState *assignedNodeState = NULL;

	pgAutoFailoverNode = GetAutoFailoverNode(nodeName, nodePort);
	if (pgAutoFailoverNode == NULL)
	{
		ereport(ERROR, (errmsg("node %s:%d is not registered",
							   nodeName, nodePort)));
	}
	else if (strcmp(pgAutoFailoverNode->formationId, formationId) != 0)
	{
		ereport(ERROR, (errmsg("node %s:%d does not belong to formation %s",
							   nodeName, nodePort, formationId)));
	}
	else if (currentNodeState->nodeId != pgAutoFailoverNode->nodeId &&
			 currentNodeState->nodeId != -1)
	{
		ereport(ERROR,
				(errmsg("node %s:%d with nodeid %d was removed",
						nodeName, nodePort, currentNodeState->nodeId),
				 errhint("Remove your state file to re-register the node.")));
	}
	else
	{
		LockFormation(formationId, ShareLock);

		if (pgAutoFailoverNode->reportedState != currentNodeState->replicationState)
		{
			/*
			 * The keeper is reporting that it achieved the assigned goal
			 * state, supposedly. Log the new reported state as an event, and
			 * notify it.
			 */
			char message[BUFSIZE];

			List *notifyLSNStates =
				list_make3_int(REPLICATION_STATE_REPORT_LSN,
							   REPLICATION_STATE_WAIT_FORWARD,
							   REPLICATION_STATE_FAST_FORWARD);

			if (IsStateIn(pgAutoFailoverNode->goalState, notifyLSNStates))
			{
				LogAndNotifyMessage(
					message, BUFSIZE,
					"Node %d (%s:%d) reported new state \"%s\" with LSN %X/%X",
					pgAutoFailoverNode->nodeId,
					pgAutoFailoverNode->nodeName,
					pgAutoFailoverNode->nodePort,
					ReplicationStateGetName(currentNodeState->replicationState),
					(uint32) (pgAutoFailoverNode->reportedLSN >> 32),
					(uint32) pgAutoFailoverNode->reportedLSN);
			}
			else
			{
				LogAndNotifyMessage(
					message, BUFSIZE,
					"Node %d (%s:%d) reported new state \"%s\"",
					pgAutoFailoverNode->nodeId,
					pgAutoFailoverNode->nodeName,
					pgAutoFailoverNode->nodePort,
					ReplicationStateGetName(currentNodeState->replicationState));
			}

			NotifyStateChange(currentNodeState->replicationState,
							  pgAutoFailoverNode->goalState,
							  formationId,
							  pgAutoFailoverNode->groupId,
							  pgAutoFailoverNode->nodeId,
							  pgAutoFailoverNode->nodeName,
							  pgAutoFailoverNode->nodePort,
							  currentNodeState->pgsrSyncState,
							  currentNodeState->reportedLSN,
							  pgAutoFailoverNode->candidatePriority,
							  pgAutoFailoverNode->replicationQuorum,
							  message);
		}

		/*
		 * Report the current state. The state might not have changed, but in
		 * that case we still update the last report time.
		 */
		ReportAutoFailoverNodeState(pgAutoFailoverNode->nodeName,
									pgAutoFailoverNode->nodePort,
									currentNodeState->replicationState,
									currentNodeState->pgIsRunning,
									currentNodeState->pgsrSyncState,
									currentNodeState->reportedLSN);
	}

	LockNodeGroup(formationId, currentNodeState->groupId, ExclusiveLock);

	ProceedGroupState(pgAutoFailoverNode);

	assignedNodeState =
		(AutoFailoverNodeState *) palloc0(sizeof(AutoFailoverNodeState));
	assignedNodeState->nodeId = pgAutoFailoverNode->nodeId;
	assignedNodeState->groupId = pgAutoFailoverNode->groupId;
	assignedNodeState->replicationState = pgAutoFailoverNode->goalState;
	assignedNodeState->candidatePriority = pgAutoFailoverNode->candidatePriority;
	assignedNodeState->replicationQuorum = pgAutoFailoverNode->replicationQuorum;

	return assignedNodeState;
}


/*
 * JoinAutoFailoverFormation adds a new node to a AutoFailover formation.
 */
static void
JoinAutoFailoverFormation(AutoFailoverFormation *formation,
						  char *nodeName, int nodePort, uint64 sysIdentifier,
						  AutoFailoverNodeState *currentNodeState)
{
	int groupId = -1;
	ReplicationState initialState = REPLICATION_STATE_UNKNOWN;

	/* in a Postgres formation, we have a single groupId, and it's groupId 0 */
	if (formation->kind == FORMATION_KIND_PGSQL)
	{
		/*
		 * Register with groupId -1 to get one assigned by the monitor, or with
		 * the groupId you know you want to join. In a Postgres (pgsql)
		 * formation it's all down to groupId 0 anyway.
		 */
		if (currentNodeState->groupId > 0)
		{
			ereport(ERROR,
					(errmsg("node %s:%d can not be registered in group %d "
							"in formation \"%s\" of type pgsql",
							nodeName, nodePort,
							currentNodeState->groupId, formation->formationId),
					 errdetail("in a pgsql formation, there can be only one "
							   "group, with groupId 0")));
		}
		groupId = currentNodeState->groupId = 0;
	}

	/* a group number was asked for in the registration call */
	if (currentNodeState->groupId >= 0)
	{
		List *groupNodeList = NIL;

		/* the node prefers a particular group */
		groupId = currentNodeState->groupId;

		groupNodeList = AutoFailoverNodeGroup(formation->formationId, groupId);

		/*
		 * Target group is empty: to make it simple to reason about the roles
		 * in a group, we only ever accept a primary node first. Then, any
		 * other node in the same group should be a standby. That's easy.
		 */
		if (list_length(groupNodeList) == 0)
		{
			initialState = REPLICATION_STATE_SINGLE;
		}

		/* target group already has a primary, any other node is a standby */
		else if (formation->opt_secondary)
		{
			AutoFailoverNode *primaryNode = NULL;

			initialState = REPLICATION_STATE_WAIT_STANDBY;

			/*
			 * We can only accept a single WAIT_STANDBY at a time, because of
			 * the way the FSM works. When the primary reports a goalState of
			 * WAIT_PRIMARY, we can advance the WAIT_STANDBY node to CATCHING
			 * UP. The FSM protocol and decision making is per state, and we
			 * wouldn't know which standby to advance if there were more than
			 * one in state WAIT_STANDBY at any given time.
			 *
			 * As a consequence, if the primary node is already in WAIT_PRIMARY
			 * or in JOIN_PRIMARY state, then we can't accept a new standby
			 * yet. Only one new standby at a time.
			 *
			 * We detect the situation here and report error code 55006 so that
			 * pg_autoctl knows to retry registering.
			 */
			primaryNode =
				GetPrimaryNodeInGroup(
					formation->formationId,
					currentNodeState->groupId);

			if (primaryNode == NULL)
			{
				/*
				 * We have list_length(groupNodeList) >= 1 and yet we don't
				 * have any node that is in a writable state: this means the
				 * primary node was assigned SINGLE but did not report yet.
				 */
				ereport(ERROR,
						(errcode(ERRCODE_OBJECT_IN_USE),
						 errmsg("JoinAutoFailoverFormation couldn't find the "
								" primary node in formation \"%s\", group %d",
								formation->formationId,
								currentNodeState->groupId),
						 errhint("Retry registering in a moment")));
			}

			/*
			 * We can only accept a single new standby at a time. Spend some
			 * cycles on grabbing more information for a user-friendly report.
			 */
			if (IsInWaitOrJoinState(primaryNode))
			{
				const char *primaryState =
					ReplicationStateGetName(primaryNode->reportedState);

				AutoFailoverNode *standbyNode =
					FindFailoverNewStandbyNode(groupNodeList);

				/* race condition: the standby might be SECONDARY already */
				if (standbyNode != NULL)
				{
					ereport(ERROR,
							(errcode(ERRCODE_OBJECT_IN_USE),
							 errmsg("primary node %s:%d is already in state %s",
									primaryNode->nodeName,
									primaryNode->nodePort,
									primaryState),
							 errdetail("Only one standby can be registered "
									   "at a time in pg_auto_failover, and "
									   "node %d (%s:%d) is currently being "
									   "registered.",
									   standbyNode->nodeId,
									   standbyNode->nodeName,
									   standbyNode->nodePort),
							 errhint("Retry registering in a moment")));
				}
				else
				{
					/* sadly we don't have details in that case */
					ereport(ERROR,
							(errcode(ERRCODE_OBJECT_IN_USE),
							 errmsg("primary node %s:%d is already in state %s",
									primaryNode->nodeName,
									primaryNode->nodePort,
									primaryState),
							 errhint("Retry registering in a moment")));
				}
			}
		}
	}
	else
	{
		/*
		 * In a Citus formation, the register policy is to build a set of
		 * workers with each a primary and a secondary, including the
		 * coordinator.
		 *
		 * That's the policy implemented in AssignGroupId.
		 */
		groupId = AssignGroupId(formation, nodeName, nodePort, &initialState);
	}

	AddAutoFailoverNode(formation->formationId,
						groupId,
						nodeName,
						nodePort,
						sysIdentifier,
						initialState,
						currentNodeState->replicationState,
						currentNodeState->candidatePriority,
						currentNodeState->replicationQuorum);

	currentNodeState->groupId = groupId;
}


/*
 * AssignGroupId assigns a group ID to a new node and returns it.
 */
static int
AssignGroupId(AutoFailoverFormation *formation, char *nodeName, int nodePort,
			  ReplicationState *initialState)
{
	int groupId = -1;
	int candidateGroupId =

		/*
		 * a Citus formation's coordinator always asks for groupId 0, and the
		 * workers are not allowed to ask for groupId 0. So here, when the
		 * formation is a citus formation, then candidateGroupId begins at 1.
		 */
		formation->kind == FORMATION_KIND_CITUS ? 1 : 0;

	do {
		List *groupNodeList =
			AutoFailoverNodeGroup(formation->formationId, candidateGroupId);

		if (list_length(groupNodeList) == 0)
		{
			groupId = candidateGroupId;
			*initialState = REPLICATION_STATE_SINGLE;
		}
		else if (formation->opt_secondary && list_length(groupNodeList) == 1)
		{
			groupId = candidateGroupId;
			*initialState = REPLICATION_STATE_WAIT_STANDBY;
		}
		else
		{
			candidateGroupId++;
		}
	} while (groupId == -1);

	return groupId;
}


/*
 * get_primary returns the node in a group which currently takes writes.
 */
Datum
get_primary(PG_FUNCTION_ARGS)
{
	text *formationIdText = PG_GETARG_TEXT_P(0);
	char *formationId = text_to_cstring(formationIdText);
	int32 groupId = PG_GETARG_INT32(1);

	AutoFailoverNode *primaryNode = NULL;

	TupleDesc resultDescriptor = NULL;
	TypeFuncClass resultTypeClass = 0;
	Datum resultDatum = 0;
	HeapTuple resultTuple = NULL;
	Datum values[3];
	bool isNulls[3];

	checkPgAutoFailoverVersion();

	primaryNode = GetPrimaryOrDemotedNodeInGroup(formationId, groupId);
	if (primaryNode == NULL)
	{
		ereport(ERROR, (errmsg("group has no writable node right now")));
	}

	memset(values, 0, sizeof(values));
	memset(isNulls, false, sizeof(isNulls));

	values[0] = Int32GetDatum(primaryNode->nodeId);
	values[1] = CStringGetTextDatum(primaryNode->nodeName);
	values[2] = Int32GetDatum(primaryNode->nodePort);

	resultTypeClass = get_call_result_type(fcinfo, NULL, &resultDescriptor);
	if (resultTypeClass != TYPEFUNC_COMPOSITE)
	{
		ereport(ERROR, (errmsg("return type must be a row type")));
	}

	resultTuple = heap_form_tuple(resultDescriptor, values, isNulls);
	resultDatum = HeapTupleGetDatum(resultTuple);

	PG_RETURN_DATUM(resultDatum);
}


typedef struct get_nodes_fctx
{
	List *nodesList;
} get_nodes_fctx;

/*
 * get_other_node returns the other node in a group, if any.
 */
Datum
get_nodes(PG_FUNCTION_ARGS)
{
	FuncCallContext *funcctx;
	get_nodes_fctx *fctx;
	MemoryContext oldcontext;

	/* stuff done only on the first call of the function */
	if (SRF_IS_FIRSTCALL())
	{
		text *formationIdText = PG_GETARG_TEXT_P(0);
		char *formationId = text_to_cstring(formationIdText);

		if (PG_ARGISNULL(0))
		{
			ereport(ERROR, (errmsg("formation_id must not be null")));
		}

		checkPgAutoFailoverVersion();

		/* create a function context for cross-call persistence */
		funcctx = SRF_FIRSTCALL_INIT();

		/*
		 * switch to memory context appropriate for multiple function calls
		 */
		oldcontext = MemoryContextSwitchTo(funcctx->multi_call_memory_ctx);

		/* allocate memory for user context */
		fctx = (get_nodes_fctx *) palloc(sizeof(get_nodes_fctx));

		/*
		 * Use fctx to keep state from call to call. Seed current with the
		 * original start value
		 */
		if (PG_ARGISNULL(1))
		{
			fctx->nodesList = AllAutoFailoverNodes(formationId);
		}
		else
		{
			int32 groupId = PG_GETARG_INT32(1);

			fctx->nodesList = AutoFailoverNodeGroup(formationId, groupId);
		}

		funcctx->user_fctx = fctx;
		MemoryContextSwitchTo(oldcontext);
	}

	/* stuff done on every call of the function */
	funcctx = SRF_PERCALL_SETUP();

	/*
	 * get the saved state and use current as the result for this iteration
	 */
	fctx = funcctx->user_fctx;

	if (fctx->nodesList != NIL)
	{
		TupleDesc resultDescriptor = NULL;
		TypeFuncClass resultTypeClass = 0;
		Datum resultDatum = 0;
		HeapTuple resultTuple = NULL;
		Datum values[5];
		bool isNulls[5];

		AutoFailoverNode *node = (AutoFailoverNode *) linitial(fctx->nodesList);

		memset(values, 0, sizeof(values));
		memset(isNulls, false, sizeof(isNulls));

		values[0] = Int32GetDatum(node->nodeId);
		values[1] = CStringGetTextDatum(node->nodeName);
		values[2] = Int32GetDatum(node->nodePort);
		values[3] = LSNGetDatum(node->reportedLSN);
		values[4] = BoolGetDatum(CanTakeWritesInState(node->reportedState));

		resultTypeClass = get_call_result_type(fcinfo, NULL, &resultDescriptor);
		if (resultTypeClass != TYPEFUNC_COMPOSITE)
		{
			ereport(ERROR, (errmsg("return type must be a row type")));
		}

		resultTuple = heap_form_tuple(resultDescriptor, values, isNulls);
		resultDatum = HeapTupleGetDatum(resultTuple);

		/* prepare next SRF call */
		fctx->nodesList = list_delete_first(fctx->nodesList);

		SRF_RETURN_NEXT(funcctx, PointerGetDatum(resultDatum));
	}

	SRF_RETURN_DONE(funcctx);
}


/*
 * get_other_node is not supported anymore, but we might want to be able to
 * have the pgautofailover.so for 1.1 co-exists with the SQL definitions for
 * 1.0 at least during an upgrade, or to test upgrades.
 */
Datum
get_other_node(PG_FUNCTION_ARGS)
{
	ereport(ERROR,
			(errcode(ERRCODE_FEATURE_NOT_SUPPORTED),
			 errmsg("pgautofailover.get_other_node is no longer supported")));
}


/*
 * get_other_nodes returns the other node in a group, if any.
 */
Datum
get_other_nodes(PG_FUNCTION_ARGS)
{
	FuncCallContext *funcctx;
	get_nodes_fctx *fctx;
	MemoryContext oldcontext;

	/* stuff done only on the first call of the function */
	if (SRF_IS_FIRSTCALL())
	{
		text *nodeNameText = PG_GETARG_TEXT_P(0);
		char *nodeName = text_to_cstring(nodeNameText);
		int32 nodePort = PG_GETARG_INT32(1);

		AutoFailoverNode *activeNode = NULL;

		checkPgAutoFailoverVersion();

		/* create a function context for cross-call persistence */
		funcctx = SRF_FIRSTCALL_INIT();

		/*
		 * switch to memory context appropriate for multiple function calls
		 */
		oldcontext = MemoryContextSwitchTo(funcctx->multi_call_memory_ctx);

		/* allocate memory for user context */
		fctx = (get_nodes_fctx *) palloc(sizeof(get_nodes_fctx));

		/*
		 * Use fctx to keep state from call to call. Seed current with the
		 * original start value
		 */
		activeNode = GetAutoFailoverNode(nodeName, nodePort);
		if (activeNode == NULL)
		{
			ereport(ERROR,
					(errmsg("node %s:%d is not registered", nodeName, nodePort)));
		}

		if (PG_NARGS() == 2)
		{
			fctx->nodesList = AutoFailoverOtherNodesList(activeNode);
		}
		else if (PG_NARGS() == 3)
		{
			Oid currentReplicationStateOid = PG_GETARG_OID(2);
			ReplicationState currentState =
				EnumGetReplicationState(currentReplicationStateOid);

			fctx->nodesList =
				AutoFailoverOtherNodesListInState(activeNode, currentState);
		}
		else
		{
			/* that's a bug in the SQL exposure of that function */
			ereport(ERROR,
					(errmsg("unsupported number of arguments (%d)",
							PG_NARGS())));
		}

		funcctx->user_fctx = fctx;
		MemoryContextSwitchTo(oldcontext);
	}

	/* stuff done on every call of the function */
	funcctx = SRF_PERCALL_SETUP();

	/*
	 * get the saved state and use current as the result for this iteration
	 */
	fctx = funcctx->user_fctx;

	if (fctx->nodesList != NIL)
	{
		TupleDesc resultDescriptor = NULL;
		TypeFuncClass resultTypeClass = 0;
		Datum resultDatum = 0;
		HeapTuple resultTuple = NULL;
		Datum values[5];
		bool isNulls[5];

		AutoFailoverNode *node = (AutoFailoverNode *) linitial(fctx->nodesList);

		memset(values, 0, sizeof(values));
		memset(isNulls, false, sizeof(isNulls));

		values[0] = Int32GetDatum(node->nodeId);
		values[1] = CStringGetTextDatum(node->nodeName);
		values[2] = Int32GetDatum(node->nodePort);
		values[3] = LSNGetDatum(node->reportedLSN);
		values[4] = BoolGetDatum(CanTakeWritesInState(node->reportedState));

		resultTypeClass = get_call_result_type(fcinfo, NULL, &resultDescriptor);
		if (resultTypeClass != TYPEFUNC_COMPOSITE)
		{
			ereport(ERROR, (errmsg("return type must be a row type")));
		}

		resultTuple = heap_form_tuple(resultDescriptor, values, isNulls);
		resultDatum = HeapTupleGetDatum(resultTuple);

		/* prepare next SRF call */
		fctx->nodesList = list_delete_first(fctx->nodesList);

		SRF_RETURN_NEXT(funcctx, PointerGetDatum(resultDatum));
	}

	SRF_RETURN_DONE(funcctx);
}


/*
 * remove_node removes the given node from the monitor.
 */
Datum
remove_node(PG_FUNCTION_ARGS)
{
	text *nodeNameText = PG_GETARG_TEXT_P(0);
	char *nodeName = text_to_cstring(nodeNameText);
	int32 nodePort = PG_GETARG_INT32(1);

	AutoFailoverNode *currentNode = NULL;

	List *otherNodesGroupList = NIL;
	ListCell *nodeCell = NULL;

	checkPgAutoFailoverVersion();

	currentNode = GetAutoFailoverNode(nodeName, nodePort);
	if (currentNode == NULL)
	{
		PG_RETURN_BOOL(false);
	}

	LockFormation(currentNode->formationId, ExclusiveLock);

	otherNodesGroupList = AutoFailoverOtherNodesList(currentNode);

	RemoveAutoFailoverNode(nodeName, nodePort);

	/* review the FSM for every other node */
	foreach(nodeCell, otherNodesGroupList)
	{
		AutoFailoverNode *node = (AutoFailoverNode *) lfirst(nodeCell);

		if (node == NULL)
		{
			/* shouldn't happen */
			ereport(ERROR, (errmsg("BUG: node is NULL")));
			continue;
		}

		ProceedGroupState(node);
	}

	PG_RETURN_BOOL(true);
}


/*
 * perform_failover promotes the secondary in the given group
 */
Datum
perform_failover(PG_FUNCTION_ARGS)
{
	text *formationIdText = PG_GETARG_TEXT_P(0);
	char *formationId = text_to_cstring(formationIdText);
	int32 groupId = PG_GETARG_INT32(1);

	List *groupNodeList = NULL;

	AutoFailoverNode *primaryNode = NULL;

	char message[BUFSIZE] = { 0 };

	checkPgAutoFailoverVersion();

	LockFormation(formationId, ShareLock);
	LockNodeGroup(formationId, groupId, ExclusiveLock);

	groupNodeList = AutoFailoverNodeGroup(formationId, groupId);
	if (list_length(groupNodeList) < 2)
	{
		ereport(ERROR,
				(errmsg("cannot fail over: group %d in formation %s "
						"currently has %d node registered",
						groupId, formationId, list_length(groupNodeList)),
				 errdetail("At least 2 nodes are required "
						   "to implement a failover")));
	}

	/* get a current primary node that we can failover from (accepts writes) */
	primaryNode = GetNodeToFailoverFromInGroup(formationId, groupId);

	if (primaryNode == NULL)
	{
		ereport(ERROR,
				(errmsg("couldn't find the primary node in formation \"%s\", "
						"group %d", formationId, groupId)));
	}

	/*
	 * When we have only two nodes, we can failover directly to the secondary
	 * node, provided its current state allows for that.
	 *
	 * When we have more than two nodes, then we need to check that we have at
	 * least one candidate for failover and intiate the REPORT_LSN dance to
	 * make the failover happen.
	 */
	if (list_length(groupNodeList) == 2)
	{
		AutoFailoverNode *secondaryNode = NULL;
		List *standbyNodesGroupList = AutoFailoverOtherNodesList(primaryNode);

		if (list_length(standbyNodesGroupList) != 1)
		{
			ereport(ERROR,
					(errmsg("couldn't find the standby node in "
							"formation \"%s\", group %d with primary node "
							"%d (%s:%d)",
							formationId, groupId,
							primaryNode->nodeId,
							primaryNode->nodeName,
							primaryNode->nodePort)));
		}

		secondaryNode = linitial(standbyNodesGroupList);

		if (secondaryNode->goalState != REPLICATION_STATE_SECONDARY)
		{
			const char *secondaryState =
				ReplicationStateGetName(secondaryNode->goalState);

			ereport(ERROR,
					(errmsg("standby node %d (%s:%d) is in state \"%s\", which "
							"prevents the node for being a failover candidate",
							secondaryNode->nodeId,
							secondaryNode->nodeName,
							secondaryNode->nodePort,
							secondaryState)));
		}

		LogAndNotifyMessage(
			message, BUFSIZE,
			"Setting goal state of node %d (%s:%d) to draining "
			"and node %d (%s:%d) to prepare_promotion "
			"after a user-initiated failover.",
			primaryNode->nodeId,
			primaryNode->nodeName,
			primaryNode->nodePort,
			secondaryNode->nodeId,
			secondaryNode->nodeName,
			secondaryNode->nodePort);

		SetNodeGoalState(primaryNode->nodeName, primaryNode->nodePort,
						 REPLICATION_STATE_DRAINING);

		NotifyStateChange(primaryNode->reportedState,
						  REPLICATION_STATE_DRAINING,
						  primaryNode->formationId,
						  primaryNode->groupId,
						  primaryNode->nodeId,
						  primaryNode->nodeName,
						  primaryNode->nodePort,
						  primaryNode->pgsrSyncState,
						  primaryNode->reportedLSN,
						  primaryNode->candidatePriority,
						  primaryNode->replicationQuorum,
						  message);

		SetNodeGoalState(secondaryNode->nodeName, secondaryNode->nodePort,
						 REPLICATION_STATE_PREPARE_PROMOTION);

		NotifyStateChange(secondaryNode->reportedState,
						  REPLICATION_STATE_PREPARE_PROMOTION,
						  secondaryNode->formationId,
						  secondaryNode->groupId,
						  secondaryNode->nodeId,
						  secondaryNode->nodeName,
						  secondaryNode->nodePort,
						  secondaryNode->pgsrSyncState,
						  secondaryNode->reportedLSN,
						  secondaryNode->candidatePriority,
						  secondaryNode->replicationQuorum,
						  message);
	}
	else
	{
		List *standbyNodesGroupList = AutoFailoverOtherNodesList(primaryNode);
		AutoFailoverNode *firstStandbyNode = linitial(standbyNodesGroupList);
		char message[BUFSIZE];

<<<<<<< HEAD
	/*
	 * In order to safely proceed we need to ensure that the primary node has
	 * reached the primary state fully already. In the transition to PRIMARY we
	 * actually wait until the current LSN observed on the primary has made it
	 * to the secondary, which is a needed guarantee for avoiding data loss.
	 */
	if (!IsCurrentState(primaryNode, REPLICATION_STATE_PRIMARY) ||
		!IsCurrentState(secondaryNode, REPLICATION_STATE_SECONDARY))
	{
		ereport(ERROR,
				(errmsg("cannot fail over: primary node is not in a stable state"),
				 errdetail("node %d (%s:%d) has reported state \"%s\" and "
						   "is assigned state \"%s\", "
						   "and node %d (%s:%d) has reported state \"%s\" "
						   "and is assigned state \"%s\"",
						   firstNode->nodeId,
						   firstNode->nodeName,
						   firstNode->nodePort,
						   ReplicationStateGetName(firstNode->reportedState),
						   ReplicationStateGetName(firstNode->goalState),
						   secondNode->nodeId,
						   secondNode->nodeName,
						   secondNode->nodePort,
						   ReplicationStateGetName(secondNode->reportedState),
						   ReplicationStateGetName(secondNode->goalState)),
				 errhint("a stable state must be observed to "
						 "perform a manual failover")));
	}

	LogAndNotifyMessage(
		message, BUFSIZE,
		"Setting goal state of %s:%d to draining and %s:%d to "
		"prepare_promotion after a user-initiated failover.",
		primaryNode->nodeName, primaryNode->nodePort,
		secondaryNode->nodeName, secondaryNode->nodePort);

	SetNodeGoalState(primaryNode->nodeName, primaryNode->nodePort,
					 REPLICATION_STATE_DRAINING);

	NotifyStateChange(primaryNode->reportedState,
					  REPLICATION_STATE_DRAINING,
					  primaryNode->formationId,
					  primaryNode->groupId,
					  primaryNode->nodeId,
					  primaryNode->nodeName,
					  primaryNode->nodePort,
					  primaryNode->pgsrSyncState,
					  primaryNode->reportedLSN,
					  primaryNode->candidatePriority,
					  primaryNode->replicationQuorum,
					  message);
=======
		/* so we have at least one candidate, let's get started */
>>>>>>> 19f9a6da

		LogAndNotifyMessage(
			message, BUFSIZE,
			"Setting goal state of node %d (%s:%d) to draining "
			"after a user-initiated failover.",
			primaryNode->nodeId, primaryNode->nodeName, primaryNode->nodePort);

		SetNodeGoalState(primaryNode->nodeName, primaryNode->nodePort,
						 REPLICATION_STATE_DRAINING);

		NotifyStateChange(primaryNode->reportedState,
						  REPLICATION_STATE_DRAINING,
						  primaryNode->formationId,
						  primaryNode->groupId,
						  primaryNode->nodeId,
						  primaryNode->nodeName,
						  primaryNode->nodePort,
						  primaryNode->pgsrSyncState,
						  primaryNode->reportedLSN,
						  primaryNode->candidatePriority,
						  primaryNode->replicationQuorum,
						  message);

		/* now proceed with the failover, starting with the first standby */
		(void) ProceedGroupState(firstStandbyNode);
	}

	PG_RETURN_VOID();
}


/*
 * start_maintenance sets the given node in maintenance state.
 *
 * This operation is only allowed on a secondary node. To do so on a primary
 * node, first failover so that it's now a secondary.
 */
Datum
start_maintenance(PG_FUNCTION_ARGS)
{
	text *nodeNameText = PG_GETARG_TEXT_P(0);
	char *nodeName = text_to_cstring(nodeNameText);
	int32 nodePort = PG_GETARG_INT32(1);

	AutoFailoverNode *currentNode = NULL;
	AutoFailoverNode *primaryNode = NULL;

<<<<<<< HEAD
=======
	List *primaryStates = list_make3_int(REPLICATION_STATE_PRIMARY,
										 REPLICATION_STATE_JOIN_PRIMARY,
										 REPLICATION_STATE_WAIT_PRIMARY);
>>>>>>> 19f9a6da
	List *secondaryStates = list_make2_int(REPLICATION_STATE_SECONDARY,
										   REPLICATION_STATE_CATCHINGUP);

	List *groupNodesList = NIL;
	int nodesCount = 0;

	char message[BUFSIZE];

	checkPgAutoFailoverVersion();

	currentNode = GetAutoFailoverNode(nodeName, nodePort);
	if (currentNode == NULL)
	{
		PG_RETURN_BOOL(false);
	}

	LockFormation(currentNode->formationId, ShareLock);
	LockNodeGroup(currentNode->formationId, currentNode->groupId, ExclusiveLock);

	groupNodesList =
		AutoFailoverNodeGroup(currentNode->formationId, currentNode->groupId);
	nodesCount = list_length(groupNodesList);

	/* check pre-conditions for the current node (secondary) */
	if (currentNode->reportedState == REPLICATION_STATE_MAINTENANCE ||
		currentNode->goalState == REPLICATION_STATE_MAINTENANCE)
	{
		/* if we're already in maintenance, we're good */
		PG_RETURN_BOOL(true);
	}

	/*
	 * We allow to go to maintenance in the following cases only:
	 *
	 *  - current node is a primary, and we then promote the secondary
	 *  - current node is a secondary or is catching up
	 */
	if (!(IsCurrentState(currentNode, REPLICATION_STATE_PRIMARY) ||
		  (IsStateIn(currentNode->reportedState, secondaryStates))))
	{
		ereport(ERROR,
				(errcode(ERRCODE_OBJECT_NOT_IN_PREREQUISITE_STATE),
<<<<<<< HEAD
				 errmsg("cannot start maintenance: node %s:%d has reported state "
						"\"%s\" and is assigned state \"%s\", "
						"expected either \"primary\", "
=======
				 errmsg("cannot start maintenance: "
						"current state for node %s:%d "
						"is \"%s\", expected either "
>>>>>>> 19f9a6da
						"\"secondary\" or \"catchingup\"",
						currentNode->nodeName, currentNode->nodePort,
						ReplicationStateGetName(currentNode->reportedState),
						ReplicationStateGetName(currentNode->goalState))));
	}

<<<<<<< HEAD
	if (IsCurrentState(currentNode, REPLICATION_STATE_PRIMARY))
	{
		/*
		 * We put the primary to prepare_maintenance now, and the secondary to
		 * prepare_replication.
		 */
		LogAndNotifyMessage(
			message, BUFSIZE,
			"Setting goal state of %s:%d to prepare_maintenance "
			"and %s:%d to prepare_promotion "
			"after a user-initiated start_maintenance call.",
			currentNode->nodeName, currentNode->nodePort,
			otherNode->nodeName, otherNode->nodePort);

		SetNodeGoalState(currentNode->nodeName, currentNode->nodePort,
						 REPLICATION_STATE_PREPARE_MAINTENANCE);

		NotifyStateChange(currentNode->reportedState,
						  REPLICATION_STATE_PREPARE_MAINTENANCE,
						  currentNode->formationId,
						  currentNode->groupId,
						  currentNode->nodeId,
						  currentNode->nodeName,
						  currentNode->nodePort,
						  currentNode->pgsrSyncState,
						  currentNode->reportedLSN,
						  currentNode->candidatePriority,
						  currentNode->replicationQuorum,
						  message);

		SetNodeGoalState(otherNode->nodeName, otherNode->nodePort,
						 REPLICATION_STATE_PREPARE_PROMOTION);

		NotifyStateChange(otherNode->reportedState,
						  REPLICATION_STATE_PREPARE_PROMOTION,
						  otherNode->formationId,
						  otherNode->groupId,
						  otherNode->nodeId,
						  otherNode->nodeName,
						  otherNode->nodePort,
						  otherNode->pgsrSyncState,
						  otherNode->reportedLSN,
						  otherNode->candidatePriority,
						  otherNode->replicationQuorum,
						  message);
	}
	else if (IsStateIn(currentNode->reportedState, secondaryStates))
	{
		LogAndNotifyMessage(
			message, BUFSIZE,
			"Setting goal state of %s:%d to wait_primaru and %s:%d to "
			"maintenance after a user-initiated start_maintenance call.",
			otherNode->nodeName, otherNode->nodePort,
			currentNode->nodeName, currentNode->nodePort);

		SetNodeGoalState(otherNode->nodeName, otherNode->nodePort,
						 REPLICATION_STATE_WAIT_PRIMARY);

		NotifyStateChange(otherNode->reportedState,
						  REPLICATION_STATE_WAIT_PRIMARY,
						  otherNode->formationId,
						  otherNode->groupId,
						  otherNode->nodeId,
						  otherNode->nodeName,
						  otherNode->nodePort,
						  otherNode->pgsrSyncState,
						  otherNode->reportedLSN,
						  otherNode->candidatePriority,
						  otherNode->replicationQuorum,
						  message);

		SetNodeGoalState(currentNode->nodeName, currentNode->nodePort,
						 REPLICATION_STATE_WAIT_MAINTENANCE);

		NotifyStateChange(currentNode->reportedState,
						  REPLICATION_STATE_WAIT_MAINTENANCE,
						  currentNode->formationId,
						  currentNode->groupId,
						  currentNode->nodeId,
						  currentNode->nodeName,
						  currentNode->nodePort,
						  currentNode->pgsrSyncState,
						  currentNode->reportedLSN,
						  currentNode->candidatePriority,
						  currentNode->replicationQuorum,
						  message);
	}
	else
=======
	/* the primary needs to be in a stable state to allow for maintenance */
	primaryNode =
		GetPrimaryNodeInGroup(currentNode->formationId,
							  currentNode->groupId);

	if (primaryNode == NULL)
	{
		ereport(ERROR,
				(errmsg("couldn't find the primary node in formation \"%s\", "
						"group %d",
						currentNode->formationId, currentNode->groupId)));
	}

	if (!(IsStateIn(primaryNode->goalState, primaryStates) &&
		  currentNode->reportedState == currentNode->goalState))
>>>>>>> 19f9a6da
	{
		/* should never happen... but still */
		ereport(ERROR,
				(errcode(ERRCODE_OBJECT_NOT_IN_PREREQUISITE_STATE),
				 errmsg("cannot start maintenance: current state for node %s:%d "
<<<<<<< HEAD
						"is \"%s\", expected either \"primary\", "
						"\"secondary\" or \"catchingup\"",
						currentNode->nodeName, currentNode->nodePort,
						ReplicationStateGetName(currentNode->reportedState))));
	}
=======
						"is \"%s\", expected one of "
						"\"primary\",  \"wait_primary\", or \"join_primary\"",
						primaryNode->nodeName, primaryNode->nodePort,
						ReplicationStateGetName(primaryNode->reportedState))));
	}

	/* primary -> wait_primary when we are losing our only candidate */
	if (nodesCount == 2)
	{
		LogAndNotifyMessage(
			message, BUFSIZE,
			"Setting goal state of %s:%d to wait_primary and %s:%d to"
			"maintenance after a user-initiated start_maintenance call.",
			primaryNode->nodeName, primaryNode->nodePort,
			currentNode->nodeName, currentNode->nodePort);

		SetNodeGoalState(primaryNode->nodeName, primaryNode->nodePort,
						 REPLICATION_STATE_WAIT_PRIMARY);

		NotifyStateChange(primaryNode->reportedState,
						  REPLICATION_STATE_WAIT_PRIMARY,
						  primaryNode->formationId,
						  primaryNode->groupId,
						  primaryNode->nodeId,
						  primaryNode->nodeName,
						  primaryNode->nodePort,
						  primaryNode->pgsrSyncState,
						  primaryNode->reportedLSN,
						  primaryNode->candidatePriority,
						  primaryNode->replicationQuorum,
						  message);
	}
	else
	{
		LogAndNotifyMessage(
			message, BUFSIZE,
			"Setting goal state of %s:%d to maintenance "
			"after a user-initiated start_maintenance call.",
			currentNode->nodeName, currentNode->nodePort);
	}

	/* switch to maintenance now */
	SetNodeGoalState(currentNode->nodeName, currentNode->nodePort,
					 REPLICATION_STATE_MAINTENANCE);

	NotifyStateChange(currentNode->reportedState,
					  REPLICATION_STATE_MAINTENANCE,
					  currentNode->formationId,
					  currentNode->groupId,
					  currentNode->nodeId,
					  currentNode->nodeName,
					  currentNode->nodePort,
					  currentNode->pgsrSyncState,
					  currentNode->reportedLSN,
					  currentNode->candidatePriority,
					  currentNode->replicationQuorum,
					  message);

>>>>>>> 19f9a6da
	PG_RETURN_BOOL(true);
}


/*
 * stop_maintenance sets the given node back in catchingup state.
 *
 * This operation is only allowed on a secondary node. To do so on a primary
 * node, first failover so that it's now a secondary.
 */
Datum
stop_maintenance(PG_FUNCTION_ARGS)
{
	text *nodeNameText = PG_GETARG_TEXT_P(0);
	char *nodeName = text_to_cstring(nodeNameText);
	int32 nodePort = PG_GETARG_INT32(1);

	AutoFailoverNode *currentNode = NULL;
	AutoFailoverNode *primaryNode = NULL;

	char message[BUFSIZE];

	checkPgAutoFailoverVersion();

	currentNode = GetAutoFailoverNode(nodeName, nodePort);
	if (currentNode == NULL)
	{
		PG_RETURN_BOOL(false);
	}

	LockFormation(currentNode->formationId, ShareLock);
	LockNodeGroup(currentNode->formationId, currentNode->groupId, ExclusiveLock);

	if (!IsCurrentState(currentNode, REPLICATION_STATE_MAINTENANCE))
	{
		ereport(ERROR,
				(errcode(ERRCODE_OBJECT_NOT_IN_PREREQUISITE_STATE),
				 errmsg("cannot stop maintenance when current state for "
						"node %s:%d is not \"maintenance\"",
						currentNode->nodeName, currentNode->nodePort)));
	}

	/*
	 * We need to find the primary node even if we are in the middle of a
	 * failover, and it's already set to draining. That way we may rejoin the
	 * cluster, report our LSN, and help proceed to reach a consistent state.
	 */
	primaryNode =
		GetPrimaryOrDemotedNodeInGroup(currentNode->formationId,
									   currentNode->groupId);

	if (primaryNode == NULL)
	{
		ereport(ERROR,
<<<<<<< HEAD
				(errcode(ERRCODE_OBJECT_NOT_IN_PREREQUISITE_STATE),
				 errmsg("cannot stop maintenance when current state for "
						"node %s:%d is \"%s\"",
						otherNode->nodeName, otherNode->nodePort,
						ReplicationStateGetName(otherNode->reportedState))));
=======
				(errmsg("couldn't find the primary node in formation \"%s\", "
						"group %d",
						currentNode->formationId, currentNode->groupId)));
>>>>>>> 19f9a6da
	}

	LogAndNotifyMessage(
		message, BUFSIZE,
		"Setting goal state of %s:%d to catchingup  "
		"after a user-initiated stop_maintenance call.",
		currentNode->nodeName, currentNode->nodePort);

	SetNodeGoalState(currentNode->nodeName, currentNode->nodePort,
					 REPLICATION_STATE_CATCHINGUP);

	NotifyStateChange(currentNode->reportedState,
					  REPLICATION_STATE_CATCHINGUP,
					  currentNode->formationId,
					  currentNode->groupId,
					  currentNode->nodeId,
					  currentNode->nodeName,
					  currentNode->nodePort,
					  currentNode->pgsrSyncState,
					  currentNode->reportedLSN,
					  currentNode->candidatePriority,
					  currentNode->replicationQuorum,
					  message);

	PG_RETURN_BOOL(true);
}


/*
 * set_node_candidate_priority sets node candidate priority property
 */
Datum
set_node_candidate_priority(PG_FUNCTION_ARGS)
{
	int32 nodeId = PG_GETARG_INT32(0);
	text *nodeNameText = PG_GETARG_TEXT_P(1);
	char *nodeName = text_to_cstring(nodeNameText);
	int32 nodePort = PG_GETARG_INT32(2);
	int candidatePriority = PG_GETARG_INT32(3);

	AutoFailoverNode *currentNode = NULL;
	List *nodesGroupList = NIL;
	int nodesCount = 0;

	checkPgAutoFailoverVersion();

	currentNode = GetAutoFailoverNodeWithId(nodeId, nodeName, nodePort);

	if (currentNode == NULL)
	{
		ereport(ERROR, (errmsg("node %d is not registered", nodeId)));
	}

	LockFormation(currentNode->formationId, ShareLock);
	LockNodeGroup(currentNode->formationId, currentNode->groupId, ExclusiveLock);

	nodesGroupList =
		AutoFailoverNodeGroup(currentNode->formationId, currentNode->groupId);
	nodesCount = list_length(nodesGroupList);

	if (candidatePriority < 0 || candidatePriority > 100)
	{
		ereport(ERROR, (errcode(ERRCODE_INVALID_PARAMETER_VALUE),
						errmsg("invalid value for candidate_priority \"%d\" "
							   "expected an integer value between 0 and 100",
							   candidatePriority)));
	}

	currentNode->candidatePriority = candidatePriority;

	ReportAutoFailoverNodeReplicationSetting(
		currentNode->nodeId,
		currentNode->nodeName,
		currentNode->nodePort,
		currentNode->candidatePriority,
		currentNode->replicationQuorum);

	if (nodesCount == 1)
	{
		char message[BUFSIZE];

		LogAndNotifyMessage(
			message, BUFSIZE,
			"Updating candidate priority to %d for node %d (%s:%d)",
			currentNode->candidatePriority,
			currentNode->nodeId,
			currentNode->nodeName,
			currentNode->nodePort);
	}
	else
	{
		char message[BUFSIZE];

		AutoFailoverNode *primaryNode =
			GetPrimaryNodeInGroup(currentNode->formationId,
								  currentNode->groupId);

		if (primaryNode == NULL)
		{
			ereport(ERROR,
					(errmsg("couldn't find the primary node in "
							"formation \"%s\", group %d",
							currentNode->formationId, currentNode->groupId)));
		}

		if (!IsCurrentState(primaryNode, REPLICATION_STATE_PRIMARY))
		{
			ereport(ERROR,
					(errcode(ERRCODE_OBJECT_NOT_IN_PREREQUISITE_STATE),
					 errmsg("cannot set candidate priority when current state "
							"for primary node %d (%s:%d) is \"%s\"",
							primaryNode->nodeId,
							primaryNode->nodeName,
							primaryNode->nodePort,
							ReplicationStateGetName(primaryNode->reportedState)),
					 errdetail("The primary node so must be in state \"primary\" "
							   "to be able to apply configuration changes to "
							   "its synchronous_standby_names setting")));
		}

		LogAndNotifyMessage(
			message, BUFSIZE,
			"Setting goal state of node %d (%s:%d) to apply_settings "
			"after updating node %d (%s:%d) candidate priority to %d.",
			primaryNode->nodeId, primaryNode->nodeName, primaryNode->nodePort,
			currentNode->nodeId, currentNode->nodeName, currentNode->nodePort,
			currentNode->candidatePriority);

		SetNodeGoalState(primaryNode->nodeName, primaryNode->nodePort,
						 REPLICATION_STATE_APPLY_SETTINGS);

		NotifyStateChange(primaryNode->reportedState,
						  REPLICATION_STATE_APPLY_SETTINGS,
						  primaryNode->formationId,
						  primaryNode->groupId,
						  primaryNode->nodeId,
						  primaryNode->nodeName,
						  primaryNode->nodePort,
						  primaryNode->pgsrSyncState,
						  primaryNode->reportedLSN,
						  primaryNode->candidatePriority,
						  primaryNode->replicationQuorum,
						  message);
	}

	PG_RETURN_BOOL(true);
}


/*
 * set_node_replication_quorum sets node replication quorum property
 */
Datum
set_node_replication_quorum(PG_FUNCTION_ARGS)
{
	int32 nodeid = PG_GETARG_INT32(0);
	text *nodeNameText = PG_GETARG_TEXT_P(1);
	char *nodeName = text_to_cstring(nodeNameText);
	int32 nodePort = PG_GETARG_INT32(2);
	bool replicationQuorum = PG_GETARG_BOOL(3);

	AutoFailoverNode *currentNode = NULL;
	List *nodesGroupList = NIL;
	int nodesCount = 0;

	checkPgAutoFailoverVersion();

	currentNode = GetAutoFailoverNodeWithId(nodeid, nodeName, nodePort);

	if (currentNode == NULL)
	{
		ereport(ERROR, (errmsg("node %d is not registered", nodeid)));
	}

	LockFormation(currentNode->formationId, ShareLock);
	LockNodeGroup(currentNode->formationId, currentNode->groupId, ExclusiveLock);

	nodesGroupList =
		AutoFailoverNodeGroup(currentNode->formationId, currentNode->groupId);
	nodesCount = list_length(nodesGroupList);

	currentNode->replicationQuorum = replicationQuorum;

	ReportAutoFailoverNodeReplicationSetting(currentNode->nodeId,
											 currentNode->nodeName,
											 currentNode->nodePort,
											 currentNode->candidatePriority,
											 currentNode->replicationQuorum);

	/* we need to see the result of that operation in the next query */
	CommandCounterIncrement();

	/* it's not always possible to opt-out from replication-quorum */
	if (!currentNode->replicationQuorum)
	{
		AutoFailoverFormation *formation =
			GetFormation(currentNode->formationId);

		AutoFailoverNode *primaryNode =
			GetPrimaryNodeInGroup(formation->formationId, currentNode->groupId);

		int standbyCount = 0;

		if (primaryNode == NULL)
		{
			/* maybe we could use an Assert() instead? */
			ereport(ERROR,
					(errmsg("Couldn't find the primary node in "
							"formation \"%s\", group %d",
							formation->formationId, currentNode->groupId)));
		}

		if (!FormationNumSyncStandbyIsValid(formation,
											primaryNode,
											currentNode->groupId,
											&standbyCount))
		{
			ereport(ERROR,
					(errcode(ERRCODE_INVALID_PARAMETER_VALUE),
					 errmsg("can't set replication quorum to false"),
					 errdetail("At least %d standby nodes are required "
							   "in formation %s with number_sync_standbys = %d, "
							   "and only %d would be participating in "
							   "the replication quorum",
							   formation->number_sync_standbys + 1,
							   formation->formationId,
							   formation->number_sync_standbys,
							   standbyCount)));
		}
	}

	if (nodesCount == 1)
	{
		char message[BUFSIZE];

		LogAndNotifyMessage(
			message, BUFSIZE,
			"Updating replicationQuorum to %s for  %d (%s:%d)",
			currentNode->replicationQuorum ? "true" : "false",
			currentNode->nodeId,
			currentNode->nodeName,
			currentNode->nodePort);
	}
	else
	{
		char message[BUFSIZE];

		AutoFailoverNode *primaryNode =
			GetPrimaryNodeInGroup(currentNode->formationId,
								  currentNode->groupId);

		if (primaryNode == NULL)
		{
			ereport(ERROR,
					(errmsg("couldn't find the primary node in "
							"formation \"%s\", group %d",
							currentNode->formationId, currentNode->groupId)));
		}

		if (!IsCurrentState(primaryNode, REPLICATION_STATE_PRIMARY))
		{
			ereport(ERROR,
					(errcode(ERRCODE_OBJECT_NOT_IN_PREREQUISITE_STATE),
					 errmsg("cannot set replication quorum when current state "
							"for primary node %s:%d is \"%s\"",
							primaryNode->nodeName, primaryNode->nodePort,
							ReplicationStateGetName(primaryNode->reportedState)),
					 errdetail("The primary node so must be in state \"primary\" "
							   "to be able to apply configuration changes to "
							   "its synchronous_standby_names setting")));
		}

		LogAndNotifyMessage(
			message, BUFSIZE,
			"Setting goal state of %s:%d to apply_settings "
			"after updating replication quorum to %s for node %s:%d.",
			primaryNode->nodeName, primaryNode->nodePort,
			currentNode->replicationQuorum ? "true" : "false",
			currentNode->nodeName, currentNode->nodePort);

		SetNodeGoalState(primaryNode->nodeName, primaryNode->nodePort,
						 REPLICATION_STATE_APPLY_SETTINGS);

		NotifyStateChange(primaryNode->reportedState,
						  REPLICATION_STATE_APPLY_SETTINGS,
						  primaryNode->formationId,
						  primaryNode->groupId,
						  primaryNode->nodeId,
						  primaryNode->nodeName,
						  primaryNode->nodePort,
						  primaryNode->pgsrSyncState,
						  primaryNode->reportedLSN,
						  primaryNode->candidatePriority,
						  primaryNode->replicationQuorum,
						  message);
	}

	PG_RETURN_BOOL(true);
}


/*
 * synchronous_standby_names returns the synchronous_standby_names parameter
 * value for a given Postgres service group in a given formation.
 */
Datum
synchronous_standby_names(PG_FUNCTION_ARGS)
{
	text *formationIdText = PG_GETARG_TEXT_P(0);
	char *formationId = text_to_cstring(formationIdText);

	int32 groupId = PG_GETARG_INT32(1);

	AutoFailoverFormation *formation = GetFormation(formationId);

	AutoFailoverNode *primaryNode = NULL;
	List *standbyNodesGroupList = NIL;

	List *nodesGroupList = AutoFailoverNodeGroup(formationId, groupId);
	int nodesCount = list_length(nodesGroupList);

	checkPgAutoFailoverVersion();

	/*
	 * When there's no nodes registered yet, there's no pg_autoctl process that
	 * needs the information anyway. Return NULL.
	 */
	if (nodesCount == 0)
	{
		PG_RETURN_NULL();
	}

	/* when we have a SINGLE node we disable synchronous replication */
	if (nodesCount == 1)
	{
		PG_RETURN_TEXT_P(cstring_to_text(""));
	}

	/* when we have more than one node, fetch the primary */
	primaryNode = GetPrimaryNodeInGroup(formationId, groupId);

	if (primaryNode == NULL)
	{
		ereport(ERROR,
				(errmsg("Couldn't find the primary node in formation \"%s\", "
						"group %d", formationId, groupId)));
	}

	standbyNodesGroupList = AutoFailoverOtherNodesList(primaryNode);

	/*
	 * Single standby case
	 */
	if (nodesCount == 2)
	{
		AutoFailoverNode *secondaryNode = linitial(standbyNodesGroupList);

		if (secondaryNode != NULL &&
			secondaryNode->replicationQuorum &&
			IsCurrentState(secondaryNode, REPLICATION_STATE_SECONDARY))
		{
			/* enable synchronous replication */
			PG_RETURN_TEXT_P(cstring_to_text("*"));
		}
		else
		{
			/* disable synchronous replication */
			PG_RETURN_TEXT_P(cstring_to_text(""));
		}
	}

	/*
	 * General case now, we have multiple standbys each with a candidate
	 * priority, and with replicationQuorum (bool: true or false).
	 *
	 *   - candidateNodesGroupList contains only nodes that have a
	 *     candidatePriority greater than zero
	 *
	 *   - we skip nodes that have replicationQuorum set to false
	 *
	 *   - then we build synchronous_standby_names with one of the two
	 *     following models:
	 *
	 *       ANY 1 (pgautofailover_standby_2, pgautofailover_standby_3)
	 *       FIRST 1 (pgautofailover_standby_2, pgautofailover_standby_3)
	 *
	 *     We use ANY when all the standby nodes have the same
	 *     candidatePriority, and we use FIRST otherwise.
	 *
	 *     The num_sync number is the formation number_sync_standbys property.
	 */
	{
		List *syncStandbyNodesGroupList =
			GroupListSyncStandbys(standbyNodesGroupList);

		int count = list_length(syncStandbyNodesGroupList);

		if (count == 0 || formation->number_sync_standbys == 0)
		{
			/*
			 *  If no standby participates in the replication Quorum, we
			 * disable synchronous replication.
			 */
			PG_RETURN_TEXT_P(cstring_to_text(""));
		}
		else
		{
			bool allTheSamePriority =
				AllNodesHaveSameCandidatePriority(syncStandbyNodesGroupList);

			StringInfo sbnames = makeStringInfo();
			ListCell *nodeCell = NULL;
			bool firstNode = true;

			appendStringInfo(sbnames,
							 "%s %d (",
							 allTheSamePriority ? "ANY" : "FIRST",
							 formation->number_sync_standbys);

			foreach(nodeCell, syncStandbyNodesGroupList)
			{
				AutoFailoverNode *node = (AutoFailoverNode *) lfirst(nodeCell);

				appendStringInfo(sbnames,
								 "%spgautofailover_standby_%d",
								 firstNode ? "" : ", ",
								 node->nodeId);

				if (firstNode)
				{
					firstNode = false;
				}
			}
			appendStringInfoString(sbnames, ")");

			PG_RETURN_TEXT_P(cstring_to_text(sbnames->data));
		}
	}
}<|MERGE_RESOLUTION|>--- conflicted
+++ resolved
@@ -1028,7 +1028,7 @@
 	 * node, provided its current state allows for that.
 	 *
 	 * When we have more than two nodes, then we need to check that we have at
-	 * least one candidate for failover and intiate the REPORT_LSN dance to
+	 * least one candidate for failover and initiate the REPORT_LSN dance to
 	 * make the failover happen.
 	 */
 	if (list_length(groupNodeList) == 2)
@@ -1062,6 +1062,37 @@
 							secondaryNode->nodeName,
 							secondaryNode->nodePort,
 							secondaryState)));
+		}
+
+		/*
+		 * In order to safely proceed we need to ensure that the primary node
+		 * has reached the primary state fully already. In the transition to
+		 * PRIMARY we actually wait until the current LSN observed on the
+		 * primary has made it to the secondary, which is a needed guarantee
+		 * for avoiding data loss.
+		 */
+		if (!IsCurrentState(primaryNode, REPLICATION_STATE_PRIMARY) ||
+			!IsCurrentState(secondaryNode, REPLICATION_STATE_SECONDARY))
+		{
+			ereport(ERROR,
+					(errmsg(
+						 "cannot fail over: primary node is not in a stable state"),
+					 errdetail("node %d (%s:%d) has reported state \"%s\" and "
+							   "is assigned state \"%s\", "
+							   "and node %d (%s:%d) has reported state \"%s\" "
+							   "and is assigned state \"%s\"",
+							   primaryNode->nodeId,
+							   primaryNode->nodeName,
+							   primaryNode->nodePort,
+							   ReplicationStateGetName(primaryNode->reportedState),
+							   ReplicationStateGetName(primaryNode->goalState),
+							   secondaryNode->nodeId,
+							   secondaryNode->nodeName,
+							   secondaryNode->nodePort,
+							   ReplicationStateGetName(secondaryNode->reportedState),
+							   ReplicationStateGetName(secondaryNode->goalState)),
+					 errhint("a stable state must be observed to "
+							 "perform a manual failover")));
 		}
 
 		LogAndNotifyMessage(
@@ -1114,62 +1145,7 @@
 		AutoFailoverNode *firstStandbyNode = linitial(standbyNodesGroupList);
 		char message[BUFSIZE];
 
-<<<<<<< HEAD
-	/*
-	 * In order to safely proceed we need to ensure that the primary node has
-	 * reached the primary state fully already. In the transition to PRIMARY we
-	 * actually wait until the current LSN observed on the primary has made it
-	 * to the secondary, which is a needed guarantee for avoiding data loss.
-	 */
-	if (!IsCurrentState(primaryNode, REPLICATION_STATE_PRIMARY) ||
-		!IsCurrentState(secondaryNode, REPLICATION_STATE_SECONDARY))
-	{
-		ereport(ERROR,
-				(errmsg("cannot fail over: primary node is not in a stable state"),
-				 errdetail("node %d (%s:%d) has reported state \"%s\" and "
-						   "is assigned state \"%s\", "
-						   "and node %d (%s:%d) has reported state \"%s\" "
-						   "and is assigned state \"%s\"",
-						   firstNode->nodeId,
-						   firstNode->nodeName,
-						   firstNode->nodePort,
-						   ReplicationStateGetName(firstNode->reportedState),
-						   ReplicationStateGetName(firstNode->goalState),
-						   secondNode->nodeId,
-						   secondNode->nodeName,
-						   secondNode->nodePort,
-						   ReplicationStateGetName(secondNode->reportedState),
-						   ReplicationStateGetName(secondNode->goalState)),
-				 errhint("a stable state must be observed to "
-						 "perform a manual failover")));
-	}
-
-	LogAndNotifyMessage(
-		message, BUFSIZE,
-		"Setting goal state of %s:%d to draining and %s:%d to "
-		"prepare_promotion after a user-initiated failover.",
-		primaryNode->nodeName, primaryNode->nodePort,
-		secondaryNode->nodeName, secondaryNode->nodePort);
-
-	SetNodeGoalState(primaryNode->nodeName, primaryNode->nodePort,
-					 REPLICATION_STATE_DRAINING);
-
-	NotifyStateChange(primaryNode->reportedState,
-					  REPLICATION_STATE_DRAINING,
-					  primaryNode->formationId,
-					  primaryNode->groupId,
-					  primaryNode->nodeId,
-					  primaryNode->nodeName,
-					  primaryNode->nodePort,
-					  primaryNode->pgsrSyncState,
-					  primaryNode->reportedLSN,
-					  primaryNode->candidatePriority,
-					  primaryNode->replicationQuorum,
-					  message);
-=======
 		/* so we have at least one candidate, let's get started */
->>>>>>> 19f9a6da
-
 		LogAndNotifyMessage(
 			message, BUFSIZE,
 			"Setting goal state of node %d (%s:%d) to draining "
@@ -1216,12 +1192,6 @@
 	AutoFailoverNode *currentNode = NULL;
 	AutoFailoverNode *primaryNode = NULL;
 
-<<<<<<< HEAD
-=======
-	List *primaryStates = list_make3_int(REPLICATION_STATE_PRIMARY,
-										 REPLICATION_STATE_JOIN_PRIMARY,
-										 REPLICATION_STATE_WAIT_PRIMARY);
->>>>>>> 19f9a6da
 	List *secondaryStates = list_make2_int(REPLICATION_STATE_SECONDARY,
 										   REPLICATION_STATE_CATCHINGUP);
 
@@ -1264,36 +1234,26 @@
 	{
 		ereport(ERROR,
 				(errcode(ERRCODE_OBJECT_NOT_IN_PREREQUISITE_STATE),
-<<<<<<< HEAD
 				 errmsg("cannot start maintenance: node %s:%d has reported state "
 						"\"%s\" and is assigned state \"%s\", "
 						"expected either \"primary\", "
-=======
-				 errmsg("cannot start maintenance: "
-						"current state for node %s:%d "
-						"is \"%s\", expected either "
->>>>>>> 19f9a6da
 						"\"secondary\" or \"catchingup\"",
 						currentNode->nodeName, currentNode->nodePort,
 						ReplicationStateGetName(currentNode->reportedState),
 						ReplicationStateGetName(currentNode->goalState))));
 	}
 
-<<<<<<< HEAD
 	if (IsCurrentState(currentNode, REPLICATION_STATE_PRIMARY))
 	{
+		List *standbyNodesGroupList = AutoFailoverOtherNodesList(currentNode);
+		AutoFailoverNode *firstStandbyNode = linitial(standbyNodesGroupList);
+		char message[BUFSIZE];
+
 		/*
-		 * We put the primary to prepare_maintenance now, and the secondary to
-		 * prepare_replication.
+		 * Set the primary to prepare_maintenance now, and if we have a single
+		 * secondary we assign it prepare_promotion, otherwise we need to elect
+		 * a secondary, same as in perform_failover.
 		 */
-		LogAndNotifyMessage(
-			message, BUFSIZE,
-			"Setting goal state of %s:%d to prepare_maintenance "
-			"and %s:%d to prepare_promotion "
-			"after a user-initiated start_maintenance call.",
-			currentNode->nodeName, currentNode->nodePort,
-			otherNode->nodeName, otherNode->nodePort);
-
 		SetNodeGoalState(currentNode->nodeName, currentNode->nodePort,
 						 REPLICATION_STATE_PREPARE_MAINTENANCE);
 
@@ -1310,45 +1270,85 @@
 						  currentNode->replicationQuorum,
 						  message);
 
-		SetNodeGoalState(otherNode->nodeName, otherNode->nodePort,
-						 REPLICATION_STATE_PREPARE_PROMOTION);
-
-		NotifyStateChange(otherNode->reportedState,
-						  REPLICATION_STATE_PREPARE_PROMOTION,
-						  otherNode->formationId,
-						  otherNode->groupId,
-						  otherNode->nodeId,
-						  otherNode->nodeName,
-						  otherNode->nodePort,
-						  otherNode->pgsrSyncState,
-						  otherNode->reportedLSN,
-						  otherNode->candidatePriority,
-						  otherNode->replicationQuorum,
-						  message);
+		if (nodesCount == 2)
+		{
+			AutoFailoverNode *otherNode = firstStandbyNode;
+
+			/*
+			 * We put the only secondary node straight to prepare_replication.
+			 */
+			LogAndNotifyMessage(
+				message, BUFSIZE,
+				"Setting goal state of %s:%d to prepare_maintenance "
+				"and %s:%d to prepare_promotion "
+				"after a user-initiated start_maintenance call.",
+				currentNode->nodeName, currentNode->nodePort,
+				otherNode->nodeName, otherNode->nodePort);
+
+			SetNodeGoalState(otherNode->nodeName, otherNode->nodePort,
+							 REPLICATION_STATE_PREPARE_PROMOTION);
+
+			NotifyStateChange(otherNode->reportedState,
+							  REPLICATION_STATE_PREPARE_PROMOTION,
+							  otherNode->formationId,
+							  otherNode->groupId,
+							  otherNode->nodeId,
+							  otherNode->nodeName,
+							  otherNode->nodePort,
+							  otherNode->pgsrSyncState,
+							  otherNode->reportedLSN,
+							  otherNode->candidatePriority,
+							  otherNode->replicationQuorum,
+							  message);
+		}
+		else
+		{
+			/* now proceed with the failover, starting with the first standby */
+			(void) ProceedGroupState(firstStandbyNode);
+		}
 	}
 	else if (IsStateIn(currentNode->reportedState, secondaryStates))
 	{
+		ReplicationState primaryGoalState =
+			nodesCount == 2
+			? REPLICATION_STATE_WAIT_PRIMARY
+			: REPLICATION_STATE_JOIN_PRIMARY;
+
+		/* the primary needs to be in a stable state to allow for maintenance */
+		primaryNode = GetPrimaryNodeInGroup(currentNode->formationId,
+											currentNode->groupId);
+
+		if (primaryNode == NULL)
+		{
+			ereport(ERROR,
+					(errmsg("couldn't find the primary node in formation \"%s\", "
+							"group %d",
+							currentNode->formationId, currentNode->groupId)));
+		}
+
+
 		LogAndNotifyMessage(
 			message, BUFSIZE,
-			"Setting goal state of %s:%d to wait_primaru and %s:%d to "
-			"maintenance after a user-initiated start_maintenance call.",
-			otherNode->nodeName, otherNode->nodePort,
+			"Setting goal state of %s:%d to %s and %s:%d to "
+			"wait_maintenance after a user-initiated start_maintenance call.",
+			primaryNode->nodeName, primaryNode->nodePort,
+			ReplicationStateGetName(primaryGoalState),
 			currentNode->nodeName, currentNode->nodePort);
 
-		SetNodeGoalState(otherNode->nodeName, otherNode->nodePort,
+		SetNodeGoalState(primaryNode->nodeName, primaryNode->nodePort,
 						 REPLICATION_STATE_WAIT_PRIMARY);
 
-		NotifyStateChange(otherNode->reportedState,
+		NotifyStateChange(primaryNode->reportedState,
 						  REPLICATION_STATE_WAIT_PRIMARY,
-						  otherNode->formationId,
-						  otherNode->groupId,
-						  otherNode->nodeId,
-						  otherNode->nodeName,
-						  otherNode->nodePort,
-						  otherNode->pgsrSyncState,
-						  otherNode->reportedLSN,
-						  otherNode->candidatePriority,
-						  otherNode->replicationQuorum,
+						  primaryNode->formationId,
+						  primaryNode->groupId,
+						  primaryNode->nodeId,
+						  primaryNode->nodeName,
+						  primaryNode->nodePort,
+						  primaryNode->pgsrSyncState,
+						  primaryNode->reportedLSN,
+						  primaryNode->candidatePriority,
+						  primaryNode->replicationQuorum,
 						  message);
 
 		SetNodeGoalState(currentNode->nodeName, currentNode->nodePort,
@@ -1368,94 +1368,17 @@
 						  message);
 	}
 	else
-=======
-	/* the primary needs to be in a stable state to allow for maintenance */
-	primaryNode =
-		GetPrimaryNodeInGroup(currentNode->formationId,
-							  currentNode->groupId);
-
-	if (primaryNode == NULL)
-	{
-		ereport(ERROR,
-				(errmsg("couldn't find the primary node in formation \"%s\", "
-						"group %d",
-						currentNode->formationId, currentNode->groupId)));
-	}
-
-	if (!(IsStateIn(primaryNode->goalState, primaryStates) &&
-		  currentNode->reportedState == currentNode->goalState))
->>>>>>> 19f9a6da
 	{
 		/* should never happen... but still */
 		ereport(ERROR,
 				(errcode(ERRCODE_OBJECT_NOT_IN_PREREQUISITE_STATE),
 				 errmsg("cannot start maintenance: current state for node %s:%d "
-<<<<<<< HEAD
 						"is \"%s\", expected either \"primary\", "
 						"\"secondary\" or \"catchingup\"",
 						currentNode->nodeName, currentNode->nodePort,
 						ReplicationStateGetName(currentNode->reportedState))));
 	}
-=======
-						"is \"%s\", expected one of "
-						"\"primary\",  \"wait_primary\", or \"join_primary\"",
-						primaryNode->nodeName, primaryNode->nodePort,
-						ReplicationStateGetName(primaryNode->reportedState))));
-	}
-
-	/* primary -> wait_primary when we are losing our only candidate */
-	if (nodesCount == 2)
-	{
-		LogAndNotifyMessage(
-			message, BUFSIZE,
-			"Setting goal state of %s:%d to wait_primary and %s:%d to"
-			"maintenance after a user-initiated start_maintenance call.",
-			primaryNode->nodeName, primaryNode->nodePort,
-			currentNode->nodeName, currentNode->nodePort);
-
-		SetNodeGoalState(primaryNode->nodeName, primaryNode->nodePort,
-						 REPLICATION_STATE_WAIT_PRIMARY);
-
-		NotifyStateChange(primaryNode->reportedState,
-						  REPLICATION_STATE_WAIT_PRIMARY,
-						  primaryNode->formationId,
-						  primaryNode->groupId,
-						  primaryNode->nodeId,
-						  primaryNode->nodeName,
-						  primaryNode->nodePort,
-						  primaryNode->pgsrSyncState,
-						  primaryNode->reportedLSN,
-						  primaryNode->candidatePriority,
-						  primaryNode->replicationQuorum,
-						  message);
-	}
-	else
-	{
-		LogAndNotifyMessage(
-			message, BUFSIZE,
-			"Setting goal state of %s:%d to maintenance "
-			"after a user-initiated start_maintenance call.",
-			currentNode->nodeName, currentNode->nodePort);
-	}
-
-	/* switch to maintenance now */
-	SetNodeGoalState(currentNode->nodeName, currentNode->nodePort,
-					 REPLICATION_STATE_MAINTENANCE);
-
-	NotifyStateChange(currentNode->reportedState,
-					  REPLICATION_STATE_MAINTENANCE,
-					  currentNode->formationId,
-					  currentNode->groupId,
-					  currentNode->nodeId,
-					  currentNode->nodeName,
-					  currentNode->nodePort,
-					  currentNode->pgsrSyncState,
-					  currentNode->reportedLSN,
-					  currentNode->candidatePriority,
-					  currentNode->replicationQuorum,
-					  message);
-
->>>>>>> 19f9a6da
+
 	PG_RETURN_BOOL(true);
 }
 
@@ -1510,17 +1433,9 @@
 	if (primaryNode == NULL)
 	{
 		ereport(ERROR,
-<<<<<<< HEAD
-				(errcode(ERRCODE_OBJECT_NOT_IN_PREREQUISITE_STATE),
-				 errmsg("cannot stop maintenance when current state for "
-						"node %s:%d is \"%s\"",
-						otherNode->nodeName, otherNode->nodePort,
-						ReplicationStateGetName(otherNode->reportedState))));
-=======
 				(errmsg("couldn't find the primary node in formation \"%s\", "
 						"group %d",
 						currentNode->formationId, currentNode->groupId)));
->>>>>>> 19f9a6da
 	}
 
 	LogAndNotifyMessage(
